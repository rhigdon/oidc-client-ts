--- conflicted
+++ resolved
@@ -5,9 +5,5 @@
  */
 
 export default function random() {
-<<<<<<< HEAD
-  return uuid4() 
-=======
   return uuid4().replace(/-/g, '');
->>>>>>> 8335caac
 }